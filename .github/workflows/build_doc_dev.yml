--- conflicted
+++ resolved
@@ -63,11 +63,7 @@
         git rm -r dev/*
         mkdir -p dev
         echo "Copying to folder"
-<<<<<<< HEAD
-        cp -r ../doc/_build/html/* dev/.
-=======
         cp -r ../doc/build/html/* dev/
->>>>>>> 451ff257
         echo "Pushing to git"
         git add dev
         git commit -m "Github action: auto-update."
