"""
Training script for nonlinear Poisson equation using GINO.

This script trains a Graph Neural Operator (GINO) on the nonlinear Poisson
equation with boundary conditions. The model learns to solve elliptic PDEs
with complex geometries and boundary conditions using graph-based representations.
"""

import sys

import torch
import wandb
from torch.nn.parallel import DistributedDataParallel as DDP
import torch.nn.functional as F

# Set warning filter to show each warning only once
import warnings
warnings.filterwarnings("once", category=UserWarning)

from neuralop.losses.data_losses import LpLoss, MSELoss
from neuralop.training import Trainer, setup
from neuralop.data.datasets.nonlinear_poisson import load_nonlinear_poisson_pt
from neuralop.losses.equation_losses import PoissonBoundaryLoss, PoissonEqnLoss
from neuralop.losses.meta_losses import WeightedSumLoss
from neuralop.models import get_model
from neuralop.utils import get_wandb_api_key, count_model_params

# Configuration setup
config_name = "default"
from zencfg import make_config_from_cli
import sys

sys.path.insert(0, "../")
from config.poisson_gino_config import Default

config = make_config_from_cli(Default)
config = config.to_dict()

# Distributed training setup, if enabled
device, is_logger = setup(config)

# WandB logging configuration
wandb_args = None
if config.wandb.log and is_logger:
    wandb.login(key=get_wandb_api_key())
    if config.wandb.name:
        wandb_name = config.wandb.name
    else:
        wandb_name = "_".join(
            f"{var}"
            for var in [
                config_name,
                config.model.in_gno_radius,
                config.model.out_gno_radius,
                config.model.gno_weighting_function,
                config.model.gno_weight_function_scale,
                config.model.fno_n_modes,
                config.model.fno_n_layers,
                config.data.n_train,
                config.data.n_test,
            ]
        )
    wandb_args = dict(
        config=config,
        name=wandb_name,
        group=config.wandb.group,
        project=config.wandb.project,
        entity=config.wandb.entity,
    )
    if config.wandb.sweep:
        for key in wandb.config.keys():
            config.params[key] = wandb.config[key]
    wandb.init(**wandb_args)

else:
    wandb_init_args = None
# Make sure we only print information when needed
config.verbose = config.verbose and is_logger

# Print configuration details
if config.verbose:
    print(f"##### CONFIG #####\n")
    print(config)
    sys.stdout.flush()

# Load the nonlinear Poisson dataset
train_loader, test_loader, data_processor = load_nonlinear_poisson_pt(
    data_path=config.data.file,
    query_res=config.data.query_resolution,
    n_train=config.data.n_train,
    n_test=config.data.n_test,
    n_in=config.data.n_in,
    n_out=config.data.n_out,
    n_eval=config.data.n_eval,
    n_bound=config.data.n_bound,
    val_on_same_instance=config.data.single_instance,
    train_out_res=config.data.train_out_res,
    input_min_sample_points=config.data.input_min,
    input_max_sample_points=config.data.input_max,
    input_subsample_level=config.data.sample_random_in,
    output_subsample_level=config.data.sample_random_out,
    return_dict=config.data.return_queries_dict,
)

# Create test loaders dictionary
test_loaders = {"test": test_loader}

# Model initialization
model = get_model(config)
model = model.to(device)

# Distributed data parallel setup
if config.distributed.use_distributed:
    model = DDP(
        model, device_ids=[device.index], output_device=device.index, static_graph=True
    )

# Create the optimizer
optimizer = torch.optim.Adam(
    model.parameters(),
    lr=config.opt.learning_rate,
    weight_decay=config.opt.weight_decay,
)

if config.opt.scheduler == "ReduceLROnPlateau":
    scheduler = torch.optim.lr_scheduler.ReduceLROnPlateau(
        optimizer,
        factor=config.opt.gamma,
        patience=config.opt.scheduler_patience,
        mode="min",
    )
elif config.opt.scheduler == "CosineAnnealingLR":
    scheduler = torch.optim.lr_scheduler.CosineAnnealingLR(
        optimizer, T_max=config.opt.scheduler_T_max
    )
elif config.opt.scheduler == "StepLR":
    scheduler = torch.optim.lr_scheduler.StepLR(
        optimizer, step_size=config.opt.step_size, gamma=config.opt.gamma
    )
else:
    raise ValueError(f"Got scheduler={config.opt.scheduler}")

# Create the losses: MSE and relative L2
mse_loss = MSELoss()
l2_loss = LpLoss(d=2, p=2)


class GINOLoss(object):
    """
    Custom loss wrapper for GINO models that handle dictionary outputs.

    This loss function concatenates dictionary outputs from GINO models
    before applying the base loss function.
    """

    def __init__(self, base_loss):
        super().__init__()
        self.base_loss = base_loss

    def __call__(self, out, y, **kwargs):
<<<<<<< HEAD
        """
        Apply loss to GINO model outputs.

        Parameters
        ----------
        out : dict or torch.Tensor
            Model output, either dictionary of field outputs or tensor
        y : dict or torch.Tensor
            Ground truth, either dictionary of field targets or tensor
        **kwargs
            Additional arguments passed to base loss

        Returns
        -------
        torch.Tensor
            Computed loss value
        """
=======
        if kwargs:
            warnings.warn(
                f"GINOLoss.__call__() received unexpected keyword arguments: {list(kwargs.keys())}. "
                "These arguments will be ignored.",
                UserWarning,
                stacklevel=2
            )
>>>>>>> 33aa9460
        if isinstance(out, dict) and isinstance(y, dict):
            y = torch.cat([y[field] for field in out.keys()], dim=1)
            out = torch.cat([out[field] for field in out.keys()], dim=1)

        return self.base_loss(out, y, **kwargs)


gino_mseloss = GINOLoss(mse_loss)

training_loss = config.opt.training_loss
if not isinstance(training_loss, (tuple, list)):
    training_loss = [training_loss]

losses = []
weights = []

if "mse" in training_loss:
    losses.append(gino_mseloss)
    weights.append(config.opt.loss_weights.get("mse", 1.0))
if "equation" in training_loss:
    equation_loss = PoissonEqnLoss(
        interior_weight=config.opt.loss_weights.get("interior", 1.0),
        boundary_weight=config.opt.loss_weights.get("boundary", 1.0),
        diff_method=config.opt.get("pino_method", "autograd"),
    )
    losses.append(equation_loss)
    weights.append(1)

if len(losses) == 1:
    train_loss = losses[0]
else:
    train_loss = WeightedSumLoss(losses=losses, weights=weights)

eval_losses = {"mse": mse_loss, "relative_l2": l2_loss}

if config.verbose:
    print("\n### MODEL ###\n", model)
    print("\n### OPTIMIZER ###\n", optimizer)
    print("\n### SCHEDULER ###\n", scheduler)
    print("\n### LOSSES ###")
    print(f"\n * Train: {train_loss}")
    print(f"\n * Test: {eval_losses}")
    print(f"\n### Beginning Training...\n")
    sys.stdout.flush()

trainer = Trainer(
    model=model,
    n_epochs=config.opt.n_epochs,
    data_processor=data_processor,
    device=device,
    mixed_precision=config.opt.mixed_precision,
    eval_interval=config.opt.eval_interval,
    log_output=config.wandb.log_output,
    use_distributed=config.distributed.use_distributed,
    verbose=config.verbose,
    wandb_log=config.wandb.log,
)

# Log model parameter count
if is_logger:
    n_params = count_model_params(model)

    if config.verbose:
        print(f"\nn_params: {n_params}")
        sys.stdout.flush()

    if config.wandb.log:
        to_log = {"n_params": n_params}
        if config.n_params_baseline is not None:
            to_log["n_params_baseline"] = (config.n_params_baseline,)
            to_log["compression_ratio"] = (config.n_params_baseline / n_params,)
            to_log["space_savings"] = 1 - (n_params / config.n_params_baseline)
        wandb.log(to_log)
        wandb.watch(model)

# Start training process
trainer.train(
    train_loader,
    test_loaders,
    optimizer,
    scheduler,
    regularizer=None,
    training_loss=train_loss,
    eval_losses=eval_losses,
)

# Finalize WandB logging
if config.wandb.log and is_logger:
    wandb.finish()<|MERGE_RESOLUTION|>--- conflicted
+++ resolved
@@ -158,7 +158,6 @@
         self.base_loss = base_loss
 
     def __call__(self, out, y, **kwargs):
-<<<<<<< HEAD
         """
         Apply loss to GINO model outputs.
 
@@ -176,7 +175,6 @@
         torch.Tensor
             Computed loss value
         """
-=======
         if kwargs:
             warnings.warn(
                 f"GINOLoss.__call__() received unexpected keyword arguments: {list(kwargs.keys())}. "
@@ -184,7 +182,6 @@
                 UserWarning,
                 stacklevel=2
             )
->>>>>>> 33aa9460
         if isinstance(out, dict) and isinstance(y, dict):
             y = torch.cat([y[field] for field in out.keys()], dim=1)
             out = torch.cat([out[field] for field in out.keys()], dim=1)
