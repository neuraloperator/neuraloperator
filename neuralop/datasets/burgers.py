--- conflicted
+++ resolved
@@ -2,55 +2,6 @@
 import torch
 import scipy.io
 
-<<<<<<< HEAD
-def load_burgers(
-    data_path, n_train, n_test, batch_train=32, batch_test=100, time=1, grid=[0, 1]
-):
-
-    data_path = Path(data_path).joinpath("burgers.pt").as_posix()
-    data = torch.load(data_path)
-
-    x_train = data[0:n_train, :, time]
-    x_test = data[n_train : (n_train + n_test), :, 0]
-
-    y_train = data[0:n_train, :, time]
-    y_test = data[n_train : (n_train + n_test), :, time]
-
-    s = x_train.size(-1)
-
-    if grid is not None:
-        grid = torch.linspace(grid[0], grid[1], s + 1)[0:-1].view(1, -1)
-
-        grid_train = grid.repeat(n_train, 1)
-        grid_test = grid.repeat(n_test, 1)
-
-        x_train = torch.cat((x_train.unsqueeze(1), grid_train.unsqueeze(1)), 1)
-        x_test = torch.cat((x_test.unsqueeze(1), grid_test.unsqueeze(1)), 1)
-
-    train_loader = torch.utils.data.DataLoader(
-        torch.utils.data.TensorDataset(x_train, y_train),
-        batch_size=batch_train,
-        shuffle=False,
-    )
-    test_loader = torch.utils.data.DataLoader(
-        torch.utils.data.TensorDataset(x_test, y_test),
-        batch_size=batch_test,
-        shuffle=False,
-    )
-
-    return train_loader, test_loader
-
-def load_burgers_mat(data_path, n_train, n_test, batch_train=32, batch_test=100, 
-                 time=1, grid=[0,1]):
-
-    data = scipy.io.loadmat(data_path)
-    
-    x_train = torch.tensor(data['a'], dtype=torch.float)[0:n_train,:]
-    x_test = torch.tensor(data['a'], dtype=torch.float)[n_train:(n_train + n_test),:]
-
-    y_train = torch.tensor(data['u'], dtype=torch.float)[0:n_train,:]
-    y_test = torch.tensor(data['u'], dtype=torch.float)[n_train:(n_train + n_test),:]
-=======
 
 def load_burgers(
     data_path, n_train, n_test, batch_train=32, batch_test=100, time=1, grid=[0, 1]
@@ -64,8 +15,6 @@
 
     y_train = data[0:n_train, :, time]
     y_test = data[n_train : (n_train + n_test), :, time]
->>>>>>> 5edb62d9
-
     s = x_train.size(-1)
 
     if grid is not None:
