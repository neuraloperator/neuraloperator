--- conflicted
+++ resolved
@@ -33,14 +33,10 @@
         self.grid_boundaries = grid_boundaries
         self._grid = None
         self._res = None
-<<<<<<< HEAD
-        self.out_channels = 2 # concatenates 2 output channels
-=======
     
     @property
     def out_channels(self):
         return self.in_channels + 2
->>>>>>> 451ff257
 
     def grid(self, spatial_dims, device, dtype):
         """grid generates 2D grid needed for pos encoding
@@ -111,14 +107,10 @@
         self.grid_boundaries = grid_boundaries
         self._grid = None
         self._res = None
-<<<<<<< HEAD
-        self.out_channels = self.dim
-=======
     
     @property
     def out_channels(self):
         return self.in_channels + self.dim
->>>>>>> 451ff257
 
     def grid(self, spatial_dims: torch.Size, device: str, dtype: torch.dtype):
         """grid generates ND grid needed for pos encoding
@@ -236,24 +228,6 @@
             assert max_positions is not None, "Error: max_positions must have an int value for \
                 transformer embedding."
         self.max_positions = max_positions
-<<<<<<< HEAD
-        self.endpoint = endpoint
-        self._out_channels = num_channels
-
-    def forward(self, x):
-        freqs = torch.arange(
-            start=0, end=self.num_channels // 2, dtype=torch.float32, device=x.device
-        )
-        freqs = freqs / (self.num_channels // 2 - (1 if self.endpoint else 0))
-        freqs = (1 / self.max_positions) ** freqs
-        x = x.ger(freqs.to(x.dtype))
-        x = torch.cat([x.cos(), x.sin()], dim=1)
-        return x
-
-    @property
-    def out_channels(self):
-        return self._out_channels
-=======
     
     
     @property
@@ -298,7 +272,6 @@
         if not batched:
             freqs = freqs.squeeze(0)
         return freqs
->>>>>>> 451ff257
 
 class RotaryEmbedding2D(nn.Module):
     def __init__(self, dim, min_freq=1/64, scale=1.):
