from typing import List, Optional, Union

import torch
from torch import nn
import torch.nn.functional as F

from .channel_mlp import ChannelMLP
from .complex import CGELU, apply_complex, ctanh, ComplexValued
from .normalization_layers import AdaIN, InstanceNorm
from .skip_connections import skip_connection
from .spectral_convolution import SpectralConv
from ..utils import validate_scaling_factor


Number = Union[int, float]


class FNOBlocks(nn.Module):
    """FNOBlocks implements a sequence of Fourier layers
    as described in "Fourier Neural Operator for Parametric
    Partial Differential Equations (Li et al., 2021).
    Parameters
    ----------
<<<<<<< HEAD
    in_channels : int
        input channels to Fourier layers
    out_channels : int
        output channels after Fourier layers
    n_modes : int, List[int]
        number of modes to keep along each dimension 
        in frequency space. Can either be specified as
        an int (for all dimensions) or an iterable with one
        number per dimension
    output_scaling_factor : Optional[Union[Number, List[Number]]], optional
        factor by which to scale outputs for super-resolution, by default None
    n_layers : int, optional
        number of Fourier layers to apply in sequence, by default 1
    max_n_modes : int, List[int], optional
        maximum number of modes to keep along each dimension, by default None
    fno_block_precision : str, optional
        floating point precision to use for computations, by default "full"
    use_channel_mlp : bool, optional
        whether to use mlp layers to parameterize skip connections, by default False
    channel_mlp_dropout : int, optional
        dropout parameter for self.channel_mlp, by default 0
    channel_mlp_expansion : float, optional
        expansion parameter for self.channel_mlp, by default 0.5
    non_linearity : torch.nn.F module, optional
        nonlinear activation function to use between layers, by default F.gelu
    stabilizer : Literal["tanh"], optional
        stabilizing module to use between certain layers, by default None
        if "tanh", use tanh
    norm : Literal["ada_in", "group_norm", "instance_norm"], optional
        Normalization layer to use, by default None
    ada_in_features : int, optional
        number of features for adaptive instance norm above, by default None
    preactivation : bool, optional
        whether to call forward pass with pre-activation, by default False
        if True, call nonlinear activation and norm before Fourier convolution
        if False, call activation and norms after Fourier convolutions
    fno_skip : str, optional
        module to use for FNO skip connections, by default "linear"
        see layers.skip_connections for more details
    channel_mlp_skip : str, optional
        module to use for ChannelMLP skip connections, by default "soft-gating"
        see layers.skip_connections for more details
    SpectralConv Params
    -------------------

    separable : bool, optional
        separable parameter for SpectralConv, by default False
    factorization : str, optional
        factorization parameter for SpectralConv, by default None
    rank : float, optional
        rank parameter for SpectralConv, by default 1.0
    joint_factorization : bool, optional
        whether to factorize all spectralConv weights as one tensor, by default False
    fixed_rank_modes : bool, optional
        fixed_rank_modes parameter for SpectralConv, by default False
    implementation : str, optional
        implementation parameter for SpectralConv, by default "factorized"
    decomposition_kwargs : _type_, optional
        kwargs for tensor decomposition in SpectralConv, by default dict()
    fft_norm : str, optional
        how to normalize discrete fast Fourier transform, by default "forward"
        if "forward", normalize just the forward direction F(v(x)) by 1/n (number of total modes)
=======
    Parameters
        ----------
        in_channels : int
            input channels to Fourier layers
        out_channels : int
            output channels after Fourier layers
        n_modes : int, List[int]
            number of modes to keep along each dimension 
            in frequency space. Can either be specified as
            an int (for all dimensions) or an iterable with one
            number per dimension
        output_scaling_factor : Optional[Union[Number, List[Number]]], optional
            factor by which to scale outputs for super-resolution, by default None
        n_layers : int, optional
            number of Fourier layers to apply in sequence, by default 1
        max_n_modes : int, List[int], optional
            maximum number of modes to keep along each dimension, by default None
        fno_block_precision : str, optional
            floating point precision to use for computations, by default "full"
        use_channel_mlp : bool, optional
            whether to use mlp layers to parameterize skip connections, by default False
        channel_mlp_dropout : int, optional
            dropout parameter for self.channel_mlp, by default 0
        channel_mlp_expansion : float, optional
            expansion parameter for self.channel_mlp, by default 0.5
        non_linearity : torch.nn.F module, optional
            nonlinear activation function to use between layers, by default F.gelu
        stabilizer : Literal["tanh"], optional
            stabilizing module to use between certain layers, by default None
            if "tanh", use tanh
        norm : Literal["ada_in", "group_norm", "instance_norm"], optional
            Normalization layer to use, by default None
        ada_in_features : int, optional
            number of features for adaptive instance norm above, by default None
        preactivation : bool, optional
            whether to call forward pass with pre-activation, by default False
            if True, call nonlinear activation and norm before Fourier convolution
            if False, call activation and norms after Fourier convolutions
        fno_skip : str, optional
            module to use for FNO skip connections, by default "linear"
            see layers.skip_connections for more details
        channel_mlp_skip : str, optional
            module to use for ChannelMLP skip connections, by default "soft-gating"
            see layers.skip_connections for more details
        complex_data : bool, optional
            whether the FNO's data takes on complex values in space, by default False
        SpectralConv Params
        -------------------
        separable : bool, optional
            separable parameter for SpectralConv, by default False
        factorization : str, optional
            factorization parameter for SpectralConv, by default None
        rank : float, optional
            rank parameter for SpectralConv, by default 1.0
        SpectralConv : BaseConv, optional
            module to use for SpectralConv, by default SpectralConv
        joint_factorization : bool, optional
            whether to factorize all spectralConv weights as one tensor, by default False
        fixed_rank_modes : bool, optional
            fixed_rank_modes parameter for SpectralConv, by default False
        implementation : str, optional
            implementation parameter for SpectralConv, by default "factorized"
        decomposition_kwargs : _type_, optional
            kwargs for tensor decomposition in SpectralConv, by default dict()
        fft_norm : str, optional
            how to normalize discrete fast Fourier transform, by default "forward"
            if "forward", normalize just the forward direction F(v(x)) by 1/n (number of total modes)
>>>>>>> 997ef78b
    """
    def __init__(
        self,
        in_channels,
        out_channels,
        n_modes,
        output_scaling_factor=None,
        n_layers=1,
        max_n_modes=None,
        fno_block_precision="full",
        use_channel_mlp=False,
        channel_mlp_dropout=0,
        channel_mlp_expansion=0.5,
        non_linearity=F.gelu,
        stabilizer=None,
        norm=None,
        ada_in_features=None,
        preactivation=False,
        fno_skip="linear",
        channel_mlp_skip="soft-gating",
        complex_data=False,
        separable=False,
        factorization=None,
        rank=1.0,
        conv_module=SpectralConv,
        joint_factorization=False,
        fixed_rank_modes=False,
        implementation="factorized",
        decomposition_kwargs=dict(),
        fft_norm="forward",
        **kwargs,
    ):
        super().__init__()
        if isinstance(n_modes, int):
            n_modes = [n_modes]
        self._n_modes = n_modes
        self.n_dim = len(n_modes)

        self.output_scaling_factor: Union[
            None, List[List[float]]
        ] = validate_scaling_factor(output_scaling_factor, self.n_dim, n_layers)

        self.max_n_modes = max_n_modes
        self.fno_block_precision = fno_block_precision
        self.in_channels = in_channels
        self.out_channels = out_channels
        self.n_layers = n_layers
        self.joint_factorization = joint_factorization
        self.stabilizer = stabilizer
        self.rank = rank
        self.factorization = factorization
        self.fixed_rank_modes = fixed_rank_modes
        self.decomposition_kwargs = decomposition_kwargs
        self.fno_skip = fno_skip
        self.channel_mlp_skip = channel_mlp_skip
        self.complex_data = complex_data
        self.use_channel_mlp = use_channel_mlp
        self.channel_mlp_expansion = channel_mlp_expansion
        self.channel_mlp_dropout = channel_mlp_dropout
        self.fft_norm = fft_norm
        self.implementation = implementation
        self.separable = separable
        self.preactivation = preactivation
        self.ada_in_features = ada_in_features

<<<<<<< HEAD
        self.convs = conv_module(
=======
        # apply real nonlin if data is real, otherwise CGELU
        if complex_data:
            self.non_linearity = CGELU
        else:
            self.non_linearity = non_linearity

        self.convs = SpectralConv(
>>>>>>> 997ef78b
            self.in_channels,
            self.out_channels,
            self.n_modes,
            output_scaling_factor=output_scaling_factor,
            max_n_modes=max_n_modes,
            rank=rank,
            fixed_rank_modes=fixed_rank_modes,
            implementation=implementation,
            separable=separable,
            factorization=factorization,
            decomposition_kwargs=decomposition_kwargs,
            joint_factorization=joint_factorization,
            n_layers=n_layers,
            complex_data=complex_data
        )

        self.fno_skips = nn.ModuleList(
            [
                skip_connection(
                    self.in_channels,
                    self.out_channels,
                    skip_type=fno_skip,
                    n_dim=self.n_dim,
                )
                for _ in range(n_layers)
            ]
        )
        if self.complex_data:
            self.fno_skips = nn.ModuleList(
                [ComplexValued(x) for x in self.fno_skips]
                )

        if use_channel_mlp:
            self.channel_mlp = nn.ModuleList(
                [
                    ChannelMLP(
                        in_channels=self.out_channels,
                        hidden_channels=round(self.out_channels * channel_mlp_expansion),
                        dropout=channel_mlp_dropout,
                        n_dim=self.n_dim,
                    )
                    for _ in range(n_layers)
                ]
            )
            if self.complex_data:
                self.channel_mlp = nn.ModuleList(
                    [ComplexValued(x) for x in self.channel_mlp]
                )
            self.channel_mlp_skips = nn.ModuleList(
                [
                    skip_connection(
                        self.in_channels,
                        self.out_channels,
                        skip_type=channel_mlp_skip,
                        n_dim=self.n_dim,
                    )
                    for _ in range(n_layers)
                ]
            )
            if self.complex_data:
                self.channel_mlp_skips = nn.ModuleList(
                    [ComplexValued(x) for x in self.channel_mlp_skips]
                )
        else:
            self.channel_mlp = None

        # Each block will have 2 norms if we also use a ChannelMLP
        self.n_norms = 1 if self.channel_mlp is None else 2
        if norm is None:
            self.norm = None
        elif norm == "instance_norm":
            self.norm = nn.ModuleList(
                    [
                        InstanceNorm()
                        for _ in range(n_layers * self.n_norms)
                    ]
                )
        elif norm == "group_norm":
            self.norm = nn.ModuleList(
                [
                    nn.GroupNorm(num_groups=1, num_channels=self.out_channels)
                    for _ in range(n_layers * self.n_norms)
                ]
            )
        # elif norm == 'layer_norm':
        #     self.norm = nn.ModuleList(
        #         [
        #             nn.LayerNorm(elementwise_affine=False)
        #             for _ in range(n_layers*self.n_norms)
        #         ]
        #     )
        elif norm == "ada_in":
            self.norm = nn.ModuleList(
                [
                    AdaIN(ada_in_features, out_channels)
                    for _ in range(n_layers * self.n_norms)
                ]
            )
        else:
            raise ValueError(
                f"Got norm={norm} but expected None or one of "
                "[instance_norm, group_norm, ada_in]"
            )

    def set_ada_in_embeddings(self, *embeddings):
        """Sets the embeddings of each Ada-IN norm layers

        Parameters
        ----------
        embeddings : tensor or list of tensor
            if a single embedding is given, it will be used for each norm layer
            otherwise, each embedding will be used for the corresponding norm layer
        """
        if len(embeddings) == 1:
            for norm in self.norm:
                norm.set_embedding(embeddings[0])
        else:
            for norm, embedding in zip(self.norm, embeddings):
                norm.set_embedding(embedding)

    def forward(self, x, index=0, output_shape=None):
        if self.preactivation:
            return self.forward_with_preactivation(x, index, output_shape)
        else:
            return self.forward_with_postactivation(x, index, output_shape)

    def forward_with_postactivation(self, x, index=0, output_shape=None):
        x_skip_fno = self.fno_skips[index](x)
        x_skip_fno = self.convs[index].transform(x_skip_fno, output_shape=output_shape)

        if self.channel_mlp is not None:
            x_skip_channel_mlp = self.channel_mlp_skips[index](x)
            x_skip_channel_mlp = self.convs[index].transform(x_skip_channel_mlp, output_shape=output_shape)

        if self.stabilizer == "tanh":
            if self.complex_data:
                x = ctanh(x)
            else:
                x = torch.tanh(x)

        x_fno = self.convs(x, index, output_shape=output_shape)

        if self.norm is not None:
            x_fno = self.norm[self.n_norms * index](x_fno)

        x = x_fno + x_skip_fno

        if (self.channel_mlp is not None) or (index < (self.n_layers - 1)):
            x = self.non_linearity(x)

        if self.channel_mlp is not None:
            x = self.channel_mlp[index](x) + x_skip_channel_mlp

            if self.norm is not None:
                x = self.norm[self.n_norms * index + 1](x)

            if index < (self.n_layers - 1):
                x = self.non_linearity(x)

        return x

    def forward_with_preactivation(self, x, index=0, output_shape=None):
        # Apply non-linear activation (and norm)
        # before this block's convolution/forward pass:
        x = self.non_linearity(x)

        if self.norm is not None:
            x = self.norm[self.n_norms * index](x)

        x_skip_fno = self.fno_skips[index](x)
        x_skip_fno = self.convs[index].transform(x_skip_fno, output_shape=output_shape)

        if self.channel_mlp is not None:
            x_skip_channel_mlp = self.channel_mlp_skips[index](x)
            x_skip_channel_mlp = self.convs[index].transform(x_skip_channel_mlp, output_shape=output_shape)

        if self.stabilizer == "tanh":
            if self.complex_data:
                x = ctanh(x)
            else:
                x = torch.tanh(x)

        x_fno = self.convs(x, index, output_shape=output_shape)
        x = x_fno + x_skip_fno

        if self.channel_mlp is not None:
            if index < (self.n_layers - 1):
                x = self.non_linearity(x)

            if self.norm is not None:
                x = self.norm[self.n_norms * index + 1](x)

            x = self.channel_mlp[index](x) + x_skip_channel_mlp

        return x

    @property
    def n_modes(self):
        return self._n_modes

    @n_modes.setter
    def n_modes(self, n_modes):
        self.convs.n_modes = n_modes
        self._n_modes = n_modes

    def get_block(self, indices):
        """Returns a sub-FNO Block layer from the jointly parametrized main block

        The parametrization of an FNOBlock layer is shared with the main one.
        """
        if self.n_layers == 1:
            raise ValueError(
                "A single layer is parametrized, directly use the main class."
            )

        return SubModule(self, indices)

    def __getitem__(self, indices):
        return self.get_block(indices)


class SubModule(nn.Module):
    """Class representing one of the sub_module from the mother joint module

    Notes
    -----
    This relies on the fact that nn.Parameters are not duplicated:
    if the same nn.Parameter is assigned to multiple modules,
    they all point to the same data, which is shared.
    """

    def __init__(self, main_module, indices):
        super().__init__()
        self.main_module = main_module
        self.indices = indices

    def forward(self, x):
        return self.main_module.forward(x, self.indices)<|MERGE_RESOLUTION|>--- conflicted
+++ resolved
@@ -21,7 +21,6 @@
     Partial Differential Equations (Li et al., 2021).
     Parameters
     ----------
-<<<<<<< HEAD
     in_channels : int
         input channels to Fourier layers
     out_channels : int
@@ -84,75 +83,6 @@
     fft_norm : str, optional
         how to normalize discrete fast Fourier transform, by default "forward"
         if "forward", normalize just the forward direction F(v(x)) by 1/n (number of total modes)
-=======
-    Parameters
-        ----------
-        in_channels : int
-            input channels to Fourier layers
-        out_channels : int
-            output channels after Fourier layers
-        n_modes : int, List[int]
-            number of modes to keep along each dimension 
-            in frequency space. Can either be specified as
-            an int (for all dimensions) or an iterable with one
-            number per dimension
-        output_scaling_factor : Optional[Union[Number, List[Number]]], optional
-            factor by which to scale outputs for super-resolution, by default None
-        n_layers : int, optional
-            number of Fourier layers to apply in sequence, by default 1
-        max_n_modes : int, List[int], optional
-            maximum number of modes to keep along each dimension, by default None
-        fno_block_precision : str, optional
-            floating point precision to use for computations, by default "full"
-        use_channel_mlp : bool, optional
-            whether to use mlp layers to parameterize skip connections, by default False
-        channel_mlp_dropout : int, optional
-            dropout parameter for self.channel_mlp, by default 0
-        channel_mlp_expansion : float, optional
-            expansion parameter for self.channel_mlp, by default 0.5
-        non_linearity : torch.nn.F module, optional
-            nonlinear activation function to use between layers, by default F.gelu
-        stabilizer : Literal["tanh"], optional
-            stabilizing module to use between certain layers, by default None
-            if "tanh", use tanh
-        norm : Literal["ada_in", "group_norm", "instance_norm"], optional
-            Normalization layer to use, by default None
-        ada_in_features : int, optional
-            number of features for adaptive instance norm above, by default None
-        preactivation : bool, optional
-            whether to call forward pass with pre-activation, by default False
-            if True, call nonlinear activation and norm before Fourier convolution
-            if False, call activation and norms after Fourier convolutions
-        fno_skip : str, optional
-            module to use for FNO skip connections, by default "linear"
-            see layers.skip_connections for more details
-        channel_mlp_skip : str, optional
-            module to use for ChannelMLP skip connections, by default "soft-gating"
-            see layers.skip_connections for more details
-        complex_data : bool, optional
-            whether the FNO's data takes on complex values in space, by default False
-        SpectralConv Params
-        -------------------
-        separable : bool, optional
-            separable parameter for SpectralConv, by default False
-        factorization : str, optional
-            factorization parameter for SpectralConv, by default None
-        rank : float, optional
-            rank parameter for SpectralConv, by default 1.0
-        SpectralConv : BaseConv, optional
-            module to use for SpectralConv, by default SpectralConv
-        joint_factorization : bool, optional
-            whether to factorize all spectralConv weights as one tensor, by default False
-        fixed_rank_modes : bool, optional
-            fixed_rank_modes parameter for SpectralConv, by default False
-        implementation : str, optional
-            implementation parameter for SpectralConv, by default "factorized"
-        decomposition_kwargs : _type_, optional
-            kwargs for tensor decomposition in SpectralConv, by default dict()
-        fft_norm : str, optional
-            how to normalize discrete fast Fourier transform, by default "forward"
-            if "forward", normalize just the forward direction F(v(x)) by 1/n (number of total modes)
->>>>>>> 997ef78b
     """
     def __init__(
         self,
@@ -218,17 +148,13 @@
         self.preactivation = preactivation
         self.ada_in_features = ada_in_features
 
-<<<<<<< HEAD
-        self.convs = conv_module(
-=======
         # apply real nonlin if data is real, otherwise CGELU
         if complex_data:
             self.non_linearity = CGELU
         else:
             self.non_linearity = non_linearity
 
-        self.convs = SpectralConv(
->>>>>>> 997ef78b
+        self.convs = conv_module(
             self.in_channels,
             self.out_channels,
             self.n_modes,
