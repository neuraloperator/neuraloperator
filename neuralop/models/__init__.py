from .fno import TFNO, FNO

# only import SFNO if torch_harmonics is built locally
try:
    from .sfno import SFNO
    from .local_no import LocalNO
except:
    pass
from .uno import UNO
from .uqno import UQNO
from .fnogno import FNOGNO
from .gino import GINO
<<<<<<< HEAD
from .otno import OTNO
=======
from .codano import CODANO
>>>>>>> 14c0f732
from .base_model import get_model<|MERGE_RESOLUTION|>--- conflicted
+++ resolved
@@ -10,9 +10,6 @@
 from .uqno import UQNO
 from .fnogno import FNOGNO
 from .gino import GINO
-<<<<<<< HEAD
+from .codano import CODANO
 from .otno import OTNO
-=======
-from .codano import CODANO
->>>>>>> 14c0f732
 from .base_model import get_model