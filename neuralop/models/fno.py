--- conflicted
+++ resolved
@@ -122,24 +122,6 @@
         the decomposition
     decomposition_kwargs : dict, optional, default is {}
         Optionaly additional parameters to pass to the tensor decomposition
-<<<<<<< HEAD
-
-=======
-    domain_padding : None, float, or List[float], optional
-        If not None, percentage of padding to use, by default None
-        To vary the percentage of padding used along each input dimension,
-        pass in a list of percentages e.g. [p1, p2, ..., pN] such that
-        p1 corresponds to the percentage of padding along dim 1, etc.
-    domain_padding_mode : {'symmetric', 'one-sided'}, optional
-        How to perform domain padding, by default 'one-sided'
-    fft_norm : str, optional
-        by default 'forward'
-    conv_module : BaseConv, optional
-        Module to use for convolutions in FNO, by default SpectralConv
-    complex_data: bool, optional
-        whether FNO data takes on complex values 
-        in the spatial domain, by default False
->>>>>>> 4b82851d
     """
 
     def __init__(
@@ -174,15 +156,7 @@
         fixed_rank_modes=False,
         implementation="factorized",
         decomposition_kwargs=dict(),
-<<<<<<< HEAD
         conv_module=SpectralConv,
-=======
-        domain_padding=None,
-        domain_padding_mode="one-sided",
-        fft_norm="forward",
-        conv_module=SpectralConv,
-        complex_data=False,
->>>>>>> 4b82851d
         **kwargs
     ):
         super().__init__()
