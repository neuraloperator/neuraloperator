import time
from neuralop.models.uno import UNO
import torch


def test_UNO():
<<<<<<< HEAD
        layer_configs = [{"out_channels":20, "n_modes" : [5,5], "res_scaling" :[0.5,0.5] },\
                        {"out_channels":20, "n_modes" : [5,5], "res_scaling" :[1,1] },\
                        {"out_channels":20, "n_modes" : [5,5], "res_scaling" :[1,1] },\
                        {"out_channels":20, "n_modes" : [5,5], "res_scaling" :[2,2] },\
                        {"out_channels":10, "n_modes" : [5,5], "res_scaling" :[2,2] },\
                                ]
        horizontal_skips_map ={4:0,3:1}
        model = UNO(3,3,5,layer_configs = layer_configs, horizontal_skips_map = horizontal_skips_map, n_layers = 5, domain_padding = 0.2, output_scale_factor = 2)

        t1 = time.time()
        in_data = torch.randn(10,3,20,20)
        out = model(in_data)
        t = time.time() - t1
        print(f'Output of size {out.shape} in {t}.')
=======
    layer_configs = [{"out_channels": 20, "n_modes": [5, 5], "res_scaling":[0.5, 0.5]},
                     {"out_channels": 20, "n_modes": [
                         5, 5], "res_scaling":[1, 1]},
                     {"out_channels": 20, "n_modes": [
                         5, 5], "res_scaling":[1, 1]},
                     {"out_channels": 20, "n_modes": [
                         5, 5], "res_scaling":[2, 2]},
                     {"out_channels": 10, "n_modes": [
                         5, 5], "res_scaling":[2, 2]},
                     ]
    horizontal_skips_map = {4: 0, 3: 1}
    model = UNO(3, 3, 5, layer_configs=layer_configs, horizontal_skips_map=horizontal_skips_map,
                n_layers=5, domain_padding=0.2, output_scale_factor=2)

    t1 = time.time()
    in_data = torch.randn(10, 3, 20, 20)
    out = model(in_data)
    t = time.time() - t1
    print(f'Output of size {out.shape} in {t}.')
>>>>>>> b012bfe4

    loss = out.sum()
    loss.backward()
    n_unused_params = 0

    for param in model.parameters():
        if param.grad is None:
            n_unused_params += 1

    assert n_unused_params == 0, f'{n_unused_params} parameters were unused!'<|MERGE_RESOLUTION|>--- conflicted
+++ resolved
@@ -2,9 +2,7 @@
 from neuralop.models.uno import UNO
 import torch
 
-
 def test_UNO():
-<<<<<<< HEAD
         layer_configs = [{"out_channels":20, "n_modes" : [5,5], "res_scaling" :[0.5,0.5] },\
                         {"out_channels":20, "n_modes" : [5,5], "res_scaling" :[1,1] },\
                         {"out_channels":20, "n_modes" : [5,5], "res_scaling" :[1,1] },\
@@ -19,34 +17,13 @@
         out = model(in_data)
         t = time.time() - t1
         print(f'Output of size {out.shape} in {t}.')
-=======
-    layer_configs = [{"out_channels": 20, "n_modes": [5, 5], "res_scaling":[0.5, 0.5]},
-                     {"out_channels": 20, "n_modes": [
-                         5, 5], "res_scaling":[1, 1]},
-                     {"out_channels": 20, "n_modes": [
-                         5, 5], "res_scaling":[1, 1]},
-                     {"out_channels": 20, "n_modes": [
-                         5, 5], "res_scaling":[2, 2]},
-                     {"out_channels": 10, "n_modes": [
-                         5, 5], "res_scaling":[2, 2]},
-                     ]
-    horizontal_skips_map = {4: 0, 3: 1}
-    model = UNO(3, 3, 5, layer_configs=layer_configs, horizontal_skips_map=horizontal_skips_map,
-                n_layers=5, domain_padding=0.2, output_scale_factor=2)
 
-    t1 = time.time()
-    in_data = torch.randn(10, 3, 20, 20)
-    out = model(in_data)
-    t = time.time() - t1
-    print(f'Output of size {out.shape} in {t}.')
->>>>>>> b012bfe4
+        loss = out.sum()
+        loss.backward()
+        n_unused_params = 0
 
-    loss = out.sum()
-    loss.backward()
-    n_unused_params = 0
+        for name,param in model.named_parameters():
+                if param.grad is None:
+                        n_unused_params += 1
 
-    for param in model.parameters():
-        if param.grad is None:
-            n_unused_params += 1
-
-    assert n_unused_params == 0, f'{n_unused_params} parameters were unused!'+        assert n_unused_params == 0, f'{n_unused_params} parameters were unused!'