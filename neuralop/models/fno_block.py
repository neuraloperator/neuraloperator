--- conflicted
+++ resolved
@@ -1,7 +1,6 @@
 from torch import nn
 import torch.nn.functional as F
 import torch
-<<<<<<< HEAD
 import itertools
 
 import tensorly as tl
@@ -187,7 +186,7 @@
                  n_layers=1, scale='auto', separable=False, fft_norm='backward',
                  rank=0.5, factorization='cp', implementation='reconstructed', 
                  fixed_rank_modes=False, joint_factorization=False, decomposition_kwargs=dict()):
-=======
+
 from .spectral_convolution import FactorizedSpectralConv
 from .skip_connections import skip_connection
 from .resample import resample
@@ -215,7 +214,7 @@
                  decomposition_kwargs=dict(),
                  fft_norm='forward',
                  **kwargs):
->>>>>>> 34beeae4
+
         super().__init__()
         if isinstance(n_modes, int):
             n_modes = [n_modes]
