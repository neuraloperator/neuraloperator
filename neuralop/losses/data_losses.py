"""
data_losses.py contains code to compute standard data objective 
functions for training Neural Operators. 

By default, losses expect arguments y_pred (model predictions) and y (ground y.)
"""

import math
import warnings
from typing import List

import torch

from .differentiation import FiniteDiff

<<<<<<< HEAD

# loss function with rel/abs Lp loss
=======
# Set warning filter to show each warning only once
warnings.filterwarnings("once", category=UserWarning)


#loss function with rel/abs Lp loss
>>>>>>> 67c8c6ce
class LpLoss(object):
    """
    LpLoss provides the L-p norm between two
    discretized d-dimensional functions. Note that
    LpLoss always averages over the spatial dimensions.

    .. note ::
        In function space, the Lp norm is an integral over the
        entire domain. To ensure the norm converges to the integral,
        we scale the matrix norm by quadrature weights along each spatial dimension.

        If no quadrature is passed at a call to LpLoss, we assume a regular
        discretization and take ``1 / measure`` as the quadrature weights.

    Parameters
    ----------
    d : int, optional
        dimension of data on which to compute, by default 1
    p : int, optional
        order of L-norm, by default 2
        L-p norm: [\\sum_{i=0}^n (x_i - y_i)**p] ** (1/p)
    measure : float or list, optional
        measure of the domain, by default 1.0
        either single scalar for each dim, or one per dim

        .. note::

        To perform quadrature, ``LpLoss`` scales ``measure`` by the size
        of each spatial dimension of ``x``, and multiplies them with
        ||x-y||, such that the final norm is a scaled average over the spatial
        dimensions of ``x``.
    reduction : str, optional
        whether to reduce across the batch and channel dimensions
        by summing ('sum') or averaging ('mean')

        .. warning::

            ``LpLoss`` always reduces over the spatial dimensions according to ``self.measure``.
            `reduction` only applies to the batch and channel dimensions.
    eps : float, optional
        small number added to the denominator for numerical stability when using the relative loss

    Examples
    --------

    ```
    """

    def __init__(self, d=1, p=2, measure=1.0, reduction="sum", eps=1e-8):
        super().__init__()

        self.d = d
        self.p = p
        self.eps = eps

        allowed_reductions = ["sum", "mean"]
        assert (
            reduction in allowed_reductions
        ), f"error: expected `reduction` to be one of {allowed_reductions}, got {reduction}"
        self.reduction = reduction

        if isinstance(measure, float):
            self.measure = [measure] * self.d
        else:
            self.measure = measure

    @property
    def name(self):
        return f"L{self.p}_{self.d}Dloss"

    def uniform_quadrature(self, x):
        """
        uniform_quadrature creates quadrature weights
        scaled by the spatial size of ``x`` to ensure that
        ``LpLoss`` computes the average over spatial dims.

        Parameters
        ----------
        x : torch.Tensor
            input data

        Returns
        -------
        quadrature : list
            list of quadrature weights per-dim
        """
        quadrature = [0.0] * self.d
        for j in range(self.d, 0, -1):
            quadrature[-j] = self.measure[-j] / x.size(-j)

        return quadrature

    def reduce_all(self, x):
        """
        reduce x across the batch according to `self.reduction`

        Params
        ------
        x: torch.Tensor
            inputs
        """
        if self.reduction == "sum":
            x = torch.sum(x)
        else:
            x = torch.mean(x)

        return x

    def abs(self, x, y, quadrature=None, take_root=True):
        """absolute Lp-norm

        Parameters
        ----------
        x : torch.Tensor
            inputs
        y : torch.Tensor
            targets
        quadrature : float or list, optional
            quadrature weights for integral
            either single scalar or one per dimension
        take_root : bool, optional
            whether to take the p-th root of the norm, by default True
        """
        # Assume uniform mesh
        if quadrature is None:
            quadrature = self.uniform_quadrature(x)
        else:
            if isinstance(quadrature, float):
                quadrature = [quadrature]*self.d
        
        diff_flat = torch.flatten(x, start_dim=-self.d) - torch.flatten(y, start_dim=-self.d)
        
        if self.p == 1:
            const = math.prod(quadrature)
            diff = const * torch.sum(torch.abs(diff_flat), dim=-1, keepdim=False)
        elif self.p % 2 == 0:  # Even power p: no need for abs() since x^p > 0
            const = math.prod(quadrature)
            diff = const * torch.sum(diff_flat**self.p, dim=-1, keepdim=False)
        else:
            const = math.prod(quadrature)
            diff = const * torch.sum(
                torch.abs(diff_flat) ** self.p, dim=-1, keepdim=False
            )

        if take_root and self.p != 1:
            diff = diff ** (1.0 / self.p)

        diff = self.reduce_all(diff).squeeze()

        return diff

    def rel(self, x, y, take_root=True):
        """
        rel: relative LpLoss
        computes ||x-y||/(||y|| + eps)

        Parameters
        ----------
        x : torch.Tensor
            inputs
        y : torch.Tensor
            targets
        take_root : bool, optional
            whether to take the p-th root of the norm, by default True
        """

        diff_flat = torch.flatten(x, start_dim=-self.d) - torch.flatten(y, start_dim=-self.d)
        y_flat = torch.flatten(y, start_dim=-self.d)

        if self.p == 1:
            diff = torch.sum(torch.abs(diff_flat), dim=-1, keepdim=False)
            ynorm = torch.sum(torch.abs(y_flat), dim=-1, keepdim=False)
        elif self.p % 2 == 0:  # Even power p: no need for abs() since x^p > 0
            diff = torch.sum(diff_flat**self.p, dim=-1, keepdim=False)
            ynorm = torch.sum(y_flat**self.p, dim=-1, keepdim=False)
        else:
            diff = torch.sum(torch.abs(diff_flat) ** self.p, dim=-1, keepdim=False)
            ynorm = torch.sum(torch.abs(y_flat) ** self.p, dim=-1, keepdim=False)

        if take_root and self.p != 1:
            diff = (diff ** (1.0 / self.p)) / (ynorm ** (1.0 / self.p) + self.eps)
        else:
            diff = diff / (ynorm + self.eps)

        diff = self.reduce_all(diff).squeeze()

        return diff

<<<<<<< HEAD
    def __call__(self, y_pred, y, take_root=True, **kwargs):
        return self.rel(y_pred, y, take_root=take_root)

=======
    def __call__(self, y_pred, y, **kwargs):
        if kwargs:
            warnings.warn(
                f"LpLoss.__call__() received unexpected keyword arguments: {list(kwargs.keys())}. "
                "These arguments will be ignored.",
                UserWarning,
                stacklevel=2
            )
        return self.rel(y_pred, y)
>>>>>>> 67c8c6ce

class H1Loss(object):
    """
    H1Loss provides the H1 Sobolev norm between
    two d-dimensional discretized functions.

    .. note ::
        In function space, the Sobolev norm is an integral over the
        entire domain. To ensure the norm converges to the integral,
        we scale the matrix norm by quadrature weights along each spatial dimension.

        If no quadrature is passed at a call to H1Loss, we assume a regular
        discretization and take ``1 / measure`` as the quadrature weights.

    Parameters
    ----------
    d : int, optional
        dimension of input functions, by default 1
    measure : float or list, optional
        measure of the domain, by default 1.0
        either single scalar for each dim, or one per dim

        .. note::

        To perform quadrature, ``H1Loss`` scales ``measure`` by the size
        of each spatial dimension of ``x``, and multiplies them with
        ||x-y||, such that the final norm is a scaled average over the spatial
        dimensions of ``x``.

    reduction : str, optional
        whether to reduce across the batch and channel dimension
        by summing ('sum') or averaging ('mean')

        .. warning :

            H1Loss always averages over the spatial dimensions.
            `reduction` only applies to the batch and channel dimensions.
    eps : float, optional
        small number added to the denominator for numerical stability when using the relative loss
    periodic_in_x : bool, optional
        whether to use periodic boundary conditions in x-direction when computing finite differences:
        - True: periodic in x (default)
        - False: non-periodic in x with forward/backward differences at boundaries
        by default True
    periodic_in_y : bool, optional
        whether to use periodic boundary conditions in y-direction when computing finite differences:
        - True: periodic in y (default)
        - False: non-periodic in y with forward/backward differences at boundaries
        by default True
    """

    def __init__(
        self,
        d=1,
        measure=1.0,
        reduction="sum",
        eps=1e-8,
        periodic_in_x=True,
        periodic_in_y=True,
        periodic_in_z=True,
    ):
        super().__init__()

        assert d > 0 and d < 4, "Currently only implemented for 1, 2, and 3-D."

        self.d = d
        self.periodic_in_x = periodic_in_x
        self.periodic_in_y = periodic_in_y
        self.periodic_in_z = periodic_in_z

        self.eps = eps

        allowed_reductions = ["sum", "mean"]
        assert (
            reduction in allowed_reductions
        ), f"error: expected `reduction` to be one of {allowed_reductions}, got {reduction}"
        self.reduction = reduction

        if isinstance(measure, float):
            self.measure = [measure] * self.d
        else:
            self.measure = measure

    @property
    def name(self):
        return f"H1_{self.d}DLoss"

    def compute_terms(self, x, y, quadrature):
        """compute_terms computes the necessary
        finite-difference derivative terms for computing
        the H1 norm

        Parameters
        ----------
        x : torch.Tensor
            inputs
        y : torch.Tensor
            targets
        quadrature : int or list
            quadrature weights

        """
        dict_x = {}
        dict_y = {}

        if self.d == 1:
            dict_x[0] = x
            dict_y[0] = y

            fd1d = FiniteDiff(dim=1, h=quadrature[0], periodic_in_x=self.periodic_in_x)
            x_x = fd1d.dx(x)
            y_x = fd1d.dx(y)

            dict_x[1] = x_x
            dict_y[1] = y_x

        elif self.d == 2:
            dict_x[0] = torch.flatten(x, start_dim=-2)
            dict_y[0] = torch.flatten(y, start_dim=-2)

            fd2d = FiniteDiff(dim=2, h=quadrature, periodic_in_x=self.periodic_in_x, periodic_in_y=self.periodic_in_y)
            x_x, x_y = fd2d.dx(x), fd2d.dy(x)
            y_x, y_y = fd2d.dx(y), fd2d.dy(y)

            dict_x[1] = torch.flatten(x_x, start_dim=-2)
            dict_x[2] = torch.flatten(x_y, start_dim=-2)

            dict_y[1] = torch.flatten(y_x, start_dim=-2)
            dict_y[2] = torch.flatten(y_y, start_dim=-2)

        else:
            dict_x[0] = torch.flatten(x, start_dim=-3)
            dict_y[0] = torch.flatten(y, start_dim=-3)

            fd3d = FiniteDiff(dim=3, h=quadrature, periodic_in_x=self.periodic_in_x, periodic_in_y=self.periodic_in_y, periodic_in_z=self.periodic_in_z)
            x_x, x_y, x_z = fd3d.dx(x), fd3d.dy(x), fd3d.dz(x)
            y_x, y_y, y_z = fd3d.dx(y), fd3d.dy(y), fd3d.dz(y)

            dict_x[1] = torch.flatten(x_x, start_dim=-3)
            dict_x[2] = torch.flatten(x_y, start_dim=-3)
            dict_x[3] = torch.flatten(x_z, start_dim=-3)

            dict_y[1] = torch.flatten(y_x, start_dim=-3)
            dict_y[2] = torch.flatten(y_y, start_dim=-3)
            dict_y[3] = torch.flatten(y_z, start_dim=-3)

        return dict_x, dict_y

    def uniform_quadrature(self, x):
        """
        uniform_quadrature creates quadrature weights
        scaled by the spatial size of ``x`` to ensure that
        ``LpLoss`` computes the average over spatial dims.

        Parameters
        ----------
        x : torch.Tensor
            input data

        Returns
        -------
        quadrature : list
            list of quadrature weights per-dim
        """
        quadrature = [0.0] * self.d
        for j in range(self.d, 0, -1):
            quadrature[-j] = self.measure[-j] / x.size(-j)

        return quadrature

    def reduce_all(self, x):
        """
        reduce x across the batch according to `self.reduction`

        Params
        ------
        x: torch.Tensor
            inputs
        """
        if self.reduction == "sum":
            x = torch.sum(x)
        else:
            x = torch.mean(x)

        return x

    def abs(self, x, y, quadrature=None, take_root=True):
        """absolute H1 norm

        Parameters
        ----------
        x : torch.Tensor
            inputs
        y : torch.Tensor
            targets
        quadrature : float or list, optional
            quadrature constant for reduction along each dim, by default None
        take_root : bool, optional
            whether to take the square root of the norm, by default True
        """
        # Assume uniform mesh
        if quadrature is None:
            quadrature = self.uniform_quadrature(x)
        else:
            if isinstance(quadrature, float):
                quadrature = [quadrature] * self.d

        dict_x, dict_y = self.compute_terms(x, y, quadrature)

        const = math.prod(quadrature)
        diff = const * torch.sum((dict_x[0] - dict_y[0]) ** 2, dim=-1, keepdim=False)

        for j in range(1, self.d + 1):
            diff += const*torch.sum((dict_x[j] - dict_y[j])**2, dim=-1, keepdim=False)
        
        if take_root:
            diff = diff**0.5

        diff = self.reduce_all(diff).squeeze()

        return diff

    def rel(self, x, y, quadrature=None, take_root=True):
        """relative H1-norm

        Parameters
        ----------
        x : torch.Tensor
            inputs
        y : torch.Tensor
            targets
        quadrature : float or list, optional
            quadrature constant for reduction along each dim, by default None
        take_root : bool, optional
            whether to take the square root of the norm, by default True
        """
        # Assume uniform mesh
        if quadrature is None:
            quadrature = self.uniform_quadrature(x)
        else:
            if isinstance(quadrature, float):
                quadrature = [quadrature] * self.d

        dict_x, dict_y = self.compute_terms(x, y, quadrature)

        diff = torch.sum((dict_x[0] - dict_y[0]) ** 2, dim=-1, keepdim=False)
        ynorm = torch.sum(dict_y[0] ** 2, dim=-1, keepdim=False)

        for j in range(1, self.d + 1):
            diff += torch.sum((dict_x[j] - dict_y[j]) ** 2, dim=-1, keepdim=False)
            ynorm += torch.sum(dict_y[j] ** 2, dim=-1, keepdim=False)

        if take_root:
            diff = (diff**0.5) / (ynorm**0.5 + self.eps)
        else:
            diff = diff / (ynorm + self.eps)

        diff = self.reduce_all(diff).squeeze()

        return diff

    def __call__(self, y_pred, y, quadrature=None, take_root=True, **kwargs):
        """
        Parameters
        ----------
        y_pred : torch.Tensor
            inputs
        y : torch.Tensor
            targets
        quadrature : float or list, optional
            normalization constant for reduction, by default None
        take_root : bool, optional
            whether to take the square root of the norm, by default True
        """
<<<<<<< HEAD
        return self.rel(y_pred, y, quadrature=quadrature, take_root=take_root)

=======
        if kwargs:
            warnings.warn(
                f"H1Loss.__call__() received unexpected keyword arguments: {list(kwargs.keys())}. "
                "These arguments will be ignored.",
                UserWarning,
                stacklevel=2
            )
        return self.rel(y_pred, y, quadrature=quadrature)
>>>>>>> 67c8c6ce

class HdivLoss(object):
    """
    HdivLoss provides the Hdiv Sobolev norm between
    two d-dimensional discretized functions.

    .. note ::
        In function space, the Sobolev norm is an integral over the
        entire domain. To ensure the norm converges to the integral,
        we scale the matrix norm by quadrature weights along each spatial dimension.

        If no quadrature is passed at a call to HdivLoss, we assume a regular
        discretization and take ``1 / measure`` as the quadrature weights.

    Parameters
    ----------
    d : int, optional
        dimension of input functions, by default 1
    measure : float or list, optional
        measure of the domain, by default 1.0
        either single scalar for each dim, or one per dim

        .. note::

        To perform quadrature, ``HdivLoss`` scales ``measure`` by the size
        of each spatial dimension of ``x``, and multiplies them with
        ||x-y||, such that the final norm is a scaled average over the spatial
        dimensions of ``x``.

    reduction : str, optional
        whether to reduce across the batch and channel dimension
        by summing ('sum') or averaging ('mean')

        .. warning :

            HdivLoss always averages over the spatial dimensions.
            `reduction` only applies to the batch and channel dimensions.
    eps : float, optional
        small number added to the denominator for numerical stability when using the relative loss
    periodic_in_x : bool, optional
        whether to use periodic boundary conditions in x-direction when computing finite differences:
        - True: periodic in x (default)
        - False: non-periodic in x with forward/backward differences at boundaries
        by default True
    periodic_in_y : bool, optional
        whether to use periodic boundary conditions in y-direction when computing finite differences:
        - True: periodic in y (default)
        - False: non-periodic in y with forward/backward differences at boundaries
        by default True
    periodic_in_z : bool, optional
        whether to use periodic boundary conditions in z-direction when computing finite differences:
        - True: periodic in z (default)
        - False: non-periodic in z with forward/backward differences at boundaries
        by default True
    """

    def __init__(
        self,
        d=1,
        measure=1.0,
        reduction="sum",
        eps=1e-8,
        periodic_in_x=True,
        periodic_in_y=True,
        periodic_in_z=True,
    ):
        super().__init__()

        assert d > 0 and d < 4, "Currently only implemented for 1, 2, and 3-D."

        self.d = d
        self.periodic_in_x = periodic_in_x
        self.periodic_in_y = periodic_in_y
        self.periodic_in_z = periodic_in_z

        self.eps = eps

        allowed_reductions = ["sum", "mean"]
        assert (
            reduction in allowed_reductions
        ), f"error: expected `reduction` to be one of {allowed_reductions}, got {reduction}"
        self.reduction = reduction

        if isinstance(measure, float):
            self.measure = [measure] * self.d
        else:
            self.measure = measure

    @property
    def name(self):
        return f"Hdiv_{self.d}DLoss"

    def compute_terms(self, x, y, quadrature):
        """compute_terms computes the necessary
        finite-difference derivative terms for computing
        the Hdiv norm: it will return x and y along with their
        divergence terms.

        Parameters
        ----------
        x : torch.Tensor
            inputs
        y : torch.Tensor
            targets
        quadrature : int or list
            quadrature weights

        """
        dict_x = {}
        dict_y = {}

        if self.d == 1:
            dict_x[0] = x
            dict_y[0] = y

            fd1d = FiniteDiff(dim=1, h=quadrature[0], periodic_in_x=self.periodic_in_x)
            div_x = fd1d.dx(x)
            div_y = fd1d.dx(y)

        elif self.d == 2:
            dict_x[0] = torch.flatten(x, start_dim=-2)
            dict_y[0] = torch.flatten(y, start_dim=-2)

            fd2d = FiniteDiff(dim=2, h=quadrature, periodic_in_x=self.periodic_in_x, periodic_in_y=self.periodic_in_y)
            x_x, x_y = fd2d.dx(x), fd2d.dy(x)
            y_x, y_y = fd2d.dx(y), fd2d.dy(y)

            div_x = torch.flatten(x_x + x_y, start_dim=-2)
            div_y = torch.flatten(y_x + y_y, start_dim=-2)

        else:
            dict_x[0] = torch.flatten(x, start_dim=-3)
            dict_y[0] = torch.flatten(y, start_dim=-3)

            fd3d = FiniteDiff(dim=3, h=quadrature, periodic_in_x=self.periodic_in_x, periodic_in_y=self.periodic_in_y, periodic_in_z=self.periodic_in_z)
            x_x, x_y, x_z = fd3d.dx(x), fd3d.dy(x), fd3d.dz(x)
            y_x, y_y, y_z = fd3d.dx(y), fd3d.dy(y), fd3d.dz(y)

            div_x = torch.flatten(x_x + x_y + x_z, start_dim=-3)
            div_y = torch.flatten(y_x + y_y + y_z, start_dim=-3)

        dict_x[1] = div_x
        dict_y[1] = div_y

        return dict_x, dict_y

    def uniform_quadrature(self, x):
        """
        uniform_quadrature creates quadrature weights
        scaled by the spatial size of ``x`` to ensure that
        ``LpLoss`` computes the average over spatial dims.

        Parameters
        ----------
        x : torch.Tensor
            input data

        Returns
        -------
        quadrature : list
            list of quadrature weights per-dim
        """
        quadrature = [0.0] * self.d
        for j in range(self.d, 0, -1):
            quadrature[-j] = self.measure[-j] / x.size(-j)

        return quadrature

    def reduce_all(self, x):
        """
        reduce x across the batch according to `self.reduction`

        Params
        ------
        x: torch.Tensor
            inputs
        """
        if self.reduction == "sum":
            x = torch.sum(x)
        else:
            x = torch.mean(x)

        return x

    def abs(self, x, y, quadrature=None, take_root=True):
        """absolute Hdiv norm

        Parameters
        ----------
        x : torch.Tensor
            inputs
        y : torch.Tensor
            targets
        quadrature : float or list, optional
            quadrature constant for reduction along each dim, by default None
        take_root : bool, optional
            whether to take the square root of the norm, by default True
        """
        # Assume uniform mesh
        if quadrature is None:
            quadrature = self.uniform_quadrature(x)
        else:
            if isinstance(quadrature, float):
                quadrature = [quadrature] * self.d

        dict_x, dict_y = self.compute_terms(x, y, quadrature)

        const = math.prod(quadrature)
        diff = const * torch.sum((dict_x[0] - dict_y[0]) ** 2, dim=-1, keepdim=False)

        diff += const * torch.sum((dict_x[1] - dict_y[1]) ** 2, dim=-1, keepdim=False)

        if take_root:
            diff = diff**0.5

        diff = self.reduce_all(diff).squeeze()

        return diff

    def rel(self, x, y, quadrature=None, take_root=True):
        """relative Hdiv norm

        Parameters
        ----------
        x : torch.Tensor
            inputs
        y : torch.Tensor
            targets
        quadrature : float or list, optional
            quadrature constant for reduction along each dim, by default None
        take_root : bool, optional
            whether to take the square root of the norm, by default True
        """
        # Assume uniform mesh
        if quadrature is None:
            quadrature = self.uniform_quadrature(x)
        else:
            if isinstance(quadrature, float):
                quadrature = [quadrature] * self.d

        dict_x, dict_y = self.compute_terms(x, y, quadrature)

        diff = torch.sum((dict_x[0] - dict_y[0]) ** 2, dim=-1, keepdim=False)
        ynorm = torch.sum(dict_y[0] ** 2, dim=-1, keepdim=False)

        diff += torch.sum((dict_x[1] - dict_y[1]) ** 2, dim=-1, keepdim=False)
        ynorm += torch.sum(dict_y[1] ** 2, dim=-1, keepdim=False)

        if take_root:
            diff = (diff**0.5) / (ynorm**0.5 + self.eps)
        else:
            diff = diff / (ynorm + self.eps)

        diff = self.reduce_all(diff).squeeze()

        return diff

    def __call__(self, y_pred, y, quadrature=None, take_root=True, **kwargs):
        """
        Parameters
        ----------
        y_pred : torch.Tensor
            inputs
        y : torch.Tensor
            targets
        quadrature : float or list, optional
            normalization constant for reduction, by default None
        take_root : bool, optional
            whether to take the square root of the norm, by default True
        """
<<<<<<< HEAD
        return self.rel(y_pred, y, quadrature=quadrature, take_root=take_root)

=======
        if kwargs:
            warnings.warn(
                f"HdivLoss.__call__() received unexpected keyword arguments: {list(kwargs.keys())}. "
                "These arguments will be ignored.",
                UserWarning,
                stacklevel=2
            )
        return self.rel(y_pred, y, quadrature=quadrature)
>>>>>>> 67c8c6ce

class PointwiseQuantileLoss(object):
    """PointwiseQuantileLoss computes Quantile Loss described in [1]_

    Parameters
    ----------
    alpha : float
        value, between 0 and 1, of the proportion of points
        in the output domain expected to fall within predicted quantiles
    reduction : str, optional
    whether to reduce across the batch and channel dimensions
    by summing ('sum') or averaging ('mean')

    .. warning :

        PointwiseQuantileLoss always averages over the spatial dimensions.
        `reduction` only applies to the batch and channel dimensions.

    References
    -----------
    .. _[1] : Ma, Z., Pitt, D., Azizzadenesheli, K., Anandkumar, A., (2024).
        Calibrated Uncertainty Quantification for Operator Learning via Conformal Prediction
        TMLR 2024, https://openreview.net/pdf?id=cGpegxy12T
    """

    def __init__(self, alpha, reduction="sum"):
        super().__init__()

        self.alpha = alpha

        allowed_reductions = ["sum", "mean"]
        assert (
            reduction in allowed_reductions
        ), f"error: expected `reduction` to be one of {allowed_reductions}, got {reduction}"
        self.reduction = reduction

    def reduce_all(self, x):
        """
        reduce x across the batch according to `self.reduction`

        Params
        ------
        x: torch.Tensor
            inputs
        """
        if self.reduction == "sum":
            x = torch.sum(x)
        else:
            x = torch.mean(x)

        return x

    def __call__(self, y_pred, y, eps=1e-7, **kwargs):
        """
        y_pred : torch.tensor
            predicted pointwise quantile widths
        y : torch.tensor
            true pointwise diffs (model pred - ytrue)
        """
        if kwargs:
            warnings.warn(
                f"PointwiseQuantileLoss.__call__() received unexpected keyword arguments: {list(kwargs.keys())}. "
                "These arguments will be ignored.",
                UserWarning,
                stacklevel=2
            )

        quantile = 1 - self.alpha
        y_abs = torch.abs(y)
        diff = y_abs - y_pred
        yscale, _ = torch.max(y_abs, dim=0)
        yscale = yscale + eps
        ptwise_loss = torch.max(quantile * diff, -(1 - quantile) * diff)

        # scale pointwise loss: with prob 1-q it's weighed by q and prob q weighed by 1-q
        ptwise_loss_scaled = ptwise_loss / 2 / quantile / (1 - quantile) / yscale
        ptavg_loss = ptwise_loss_scaled.view(ptwise_loss_scaled.shape[0], -1).mean(1, keepdim=True)

        loss_batch = self.reduce_all(ptavg_loss).squeeze()

        return loss_batch


class MSELoss(object):
    """
    MSELoss computes absolute mean-squared L2 error between two tensors.
    """

    def __init__(self):
        super().__init__()

    def __call__(self, y_pred: torch.Tensor, y: torch.Tensor, dim: List[int] = None, **kwargs):
        """MSE loss call

        Parameters
        ----------
        y_pred : torch.Tensor
            tensor of predictions
        y : torch.Tensor
            ground truth, must be same shape as y_pred
        dim : List[int], optional
            dimensions across which to compute MSE, by default None
        """
        if kwargs:
            warnings.warn(
                f"MSELoss.__call__() received unexpected keyword arguments: {list(kwargs.keys())}. "
                "These arguments will be ignored.",
                UserWarning,
                stacklevel=2
            )
        assert y_pred.shape == y.shape, (y.shape, y_pred.shape)
        if dim is None:
            dim = list(range(1, y_pred.ndim)) # no reduction across batch dim
        return torch.mean((y_pred - y) ** 2, dim=dim).sum() # sum of MSEs for each element<|MERGE_RESOLUTION|>--- conflicted
+++ resolved
@@ -13,16 +13,11 @@
 
 from .differentiation import FiniteDiff
 
-<<<<<<< HEAD
-
-# loss function with rel/abs Lp loss
-=======
 # Set warning filter to show each warning only once
 warnings.filterwarnings("once", category=UserWarning)
 
 
 #loss function with rel/abs Lp loss
->>>>>>> 67c8c6ce
 class LpLoss(object):
     """
     LpLoss provides the L-p norm between two
@@ -211,11 +206,6 @@
 
         return diff
 
-<<<<<<< HEAD
-    def __call__(self, y_pred, y, take_root=True, **kwargs):
-        return self.rel(y_pred, y, take_root=take_root)
-
-=======
     def __call__(self, y_pred, y, **kwargs):
         if kwargs:
             warnings.warn(
@@ -225,7 +215,6 @@
                 stacklevel=2
             )
         return self.rel(y_pred, y)
->>>>>>> 67c8c6ce
 
 class H1Loss(object):
     """
@@ -500,10 +489,6 @@
         take_root : bool, optional
             whether to take the square root of the norm, by default True
         """
-<<<<<<< HEAD
-        return self.rel(y_pred, y, quadrature=quadrature, take_root=take_root)
-
-=======
         if kwargs:
             warnings.warn(
                 f"H1Loss.__call__() received unexpected keyword arguments: {list(kwargs.keys())}. "
@@ -512,7 +497,6 @@
                 stacklevel=2
             )
         return self.rel(y_pred, y, quadrature=quadrature)
->>>>>>> 67c8c6ce
 
 class HdivLoss(object):
     """
@@ -783,10 +767,6 @@
         take_root : bool, optional
             whether to take the square root of the norm, by default True
         """
-<<<<<<< HEAD
-        return self.rel(y_pred, y, quadrature=quadrature, take_root=take_root)
-
-=======
         if kwargs:
             warnings.warn(
                 f"HdivLoss.__call__() received unexpected keyword arguments: {list(kwargs.keys())}. "
@@ -795,7 +775,6 @@
                 stacklevel=2
             )
         return self.rel(y_pred, y, quadrature=quadrature)
->>>>>>> 67c8c6ce
 
 class PointwiseQuantileLoss(object):
     """PointwiseQuantileLoss computes Quantile Loss described in [1]_
